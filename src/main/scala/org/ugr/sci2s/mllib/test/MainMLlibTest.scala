--- conflicted
+++ resolved
@@ -61,16 +61,12 @@
 		val disc = (train: RDD[LabeledPoint]) => {
 			val ECBDLRangeContFeatures = (0 to 2) ++ (21 to 38) ++ (93 to 130) ++ (151 to 630)
 			val irisRangeContFeatures = 0 to 3
-<<<<<<< HEAD
 			val nBins = MLEU.toInt(params.getOrElse("disc-nbins", "10"), 10)
-=======
-			val nBins = MCU.toInt(params.getOrElse("disc-nbins", "10"), 10)
-			
+
 			println("*** Discretization method: Fayyad discretizer (MDLP)")
 			println("*** Features to discretize: " + ECBDLRangeContFeatures.mkString(","))
 			println("*** Number of bins: " + nBins)			
-			
->>>>>>> 584ffc05
+
 			val discretizer = EntropyMinimizationDiscretizer.train(train,
 					ECBDLRangeContFeatures, // continuous features 
 					nBins) // max number of values per feature
@@ -90,17 +86,13 @@
 		// Feature Selection
 		val fs = (data: RDD[LabeledPoint]) => {
 			val criterion = new InfoThCriterionFactory(params.getOrElse("fs-criterion", "mrmr"))
-<<<<<<< HEAD
 			val nToSelect = MLEU.toInt(params.getOrElse("fs-nfeat", "100"), 100)
 			val nPool = MLExperimentUtils.toInt(params.getOrElse("fs-npool", "100"), 100) // 0 -> w/o pool
-=======
-			val nToSelect = MCU.toInt(params.getOrElse("fs-nfeat", "100"), 100)
-			val nPool = MCU.toInt(params.getOrElse("fs-npool", "100"), 100) // 0 -> w/o pool
+
 			println("*** FS criterion: " + criterion.toString)
 			println("*** Number of features to select: " + nToSelect)
 			println("*** Pool size: " + nPool)
-			
->>>>>>> 584ffc05
+      
 			val model = InfoThFeatureSelection.train(criterion, 
 		      data,
 		      nToSelect, // number of features to select
